--- conflicted
+++ resolved
@@ -272,11 +272,7 @@
         create = getattr(lal, 'Create%sFrequencySeries' % typestr.upper())
         lalfs = create(self.name, lal.LIGOTimeGPS(self.epoch.gps),
                        self.f0.value, self.df.value, unit, self.size)
-<<<<<<< HEAD
         lalfs.data.data = self.value
-        return lalfs
-=======
-        lalfs.data.data = self.data
         return lalfs
 
     @classmethod
@@ -313,5 +309,4 @@
             a PyCBC representation of this `Spectrum`
         """
         return types.FrequencySeries(self.data, delta_f=self.df.to('Hz').value,
-                                     epoch=self.epoch.gps, copy=copy)
->>>>>>> e1678d39
+                                     epoch=self.epoch.gps, copy=copy)