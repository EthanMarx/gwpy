#!/usr/bin/env python
# -*- coding: utf-8 -*-

# Copyright (C) Joseph Areeda (2015)
#
# This file is part of GWpy.
#
# GWpy is free software: you can redistribute it and/or modify
# it under the terms of the GNU General Public License as published by
# the Free Software Foundation, either version 3 of the License, or
# (at your option) any later version.
#
# GWpy is distributed in the hope that it will be useful,
# but WITHOUT ANY WARRANTY; without even the implied warranty of
# MERCHANTABILITY or FITNESS FOR A PARTICULAR PURPOSE.  See the
# GNU General Public License for more details.
#
# You should have received a copy of the GNU General Public License
# along with GWpy.  If not, see <http://www.gnu.org/licenses/>.
#

"""Base class for CLI (`gwpy-plot`) products.
"""

from __future__ import print_function
import abc
import os.path
import re
import time
import warnings
import sys
from collections import OrderedDict
from functools import wraps

from six import add_metaclass

from matplotlib import rcParams
try:
    from matplotlib.cm import viridis as DEFAULT_CMAP
except ImportError:
    from matplotlib.cm import YlOrRd as DEFAULT_CMAP

from astropy.time import Time
from astropy.units import Quantity

from ..signal import filter_design
from ..signal.window import recommended_overlap
from ..time import to_gps
from ..timeseries import TimeSeriesDict
from ..plot.gps import (GPS_SCALES, GPSTransform)
from ..plot.tex import label_to_latex

__author__ = 'Joseph Areeda <joseph.areeda@ligo.org>'

BAD_UNITS = {'*', 'Counts.', }


# -- utilities ----------------------------------------------------------------

def timer(func):
    """Time a method and print its duration after return
    """
    name = func.__name__

    @wraps(func)
    def timed_func(self, *args, **kwargs):  # pylint: disable=missing-docstring
        _start = time.time()
        out = func(self, *args, **kwargs)
        self.log(2, '{0} took {1:.1f} sec'.format(name, time.time() - _start))
        return out

    return timed_func


def to_float(unit):
    """Factory to build a converter from quantity string to float

    Examples
    --------
    >>> conv = to_float('Hz')
    >>> conv('4 mHz')
    >>> 0.004
    """
    def converter(x):
        """Convert the input to a `float` in %s
        """
        return Quantity(x, unit).value

    converter.__doc__ %= str(unit)  # pylint: disable=no-member
    return converter


to_hz = to_float('Hz')  # pylint: disable=invalid-name
to_s = to_float('s')  # pylint: disable=invalid-name


def unique(list_):
    """Returns a unique version of the input list preserving order

    Examples
    --------
    >>> unique(['b', 'c', 'a', 'a', 'd', 'e', 'd', 'a'])
    ['b', 'c', 'a', 'd', 'e']
    """
    return list(OrderedDict.fromkeys(list_).keys())


# -- base product class -------------------------------------------------------

@add_metaclass(abc.ABCMeta)
class CliProduct(object):
    """Base class for all cli plot products

    Parameters
    ----------
    args : `argparse.Namespace`
        Command-line arguments as parsed using
        :meth:`~argparse.ArgumentParser.parse_args`

    Notes
    -----
    This object has two main entry points,

    - `CliProduct.init_cli` - which adds arguments and argument groups to
       an `~argparse.ArgumentParser`
    - `CliProduct.run` - executes the arguments to product one or more plots

    So, the basic usage is follows::

    >>> import argparse
    >>> parser = argparse.ArgumentParser()
    >>> from gwpy.cli import CliProduct
    >>> CliProduct.init_cli(parser)
    >>> product = CliProduct(parser.parse_args())
    >>> product.run()

    The key methods for subclassing are

    - `CliProduct.action` - property defines 'name' for command-line subcommand
    - `CliProduct._finalize_arguments` - this is called from `__init__`
      to set defaults arguments for products that weren't set from the command
      line
    - `CliProduct.make_plot` - post-processes timeseries data and generates
      one figure
    """

    MIN_CHANNELS = 1
    MIN_DATASETS = 1
    MAX_DATASETS = 1e100

    action = None

    def __init__(self, args):

        #: input argument Namespace
        self.args = args

        #: verbosity
        self.verbose = 0 if args.silent else args.verbose

        # NB: finalizing may want to log if we're being verbose
        self._finalize_arguments(args)  # post-process args

        if args.style:  # apply custom styling
            try:
                from matplotlib import style
            except ImportError:
                from matplotlib import __version__ as mpl_version
                warnings.warn('--style can only be used with matplotlib >= '
                              '1.4.0, you have {0}'.format(mpl_version))
            else:
                style.use(args.style)

        #: the current figure object
        self.plot = None

        #: figure number
        self.plot_num = 0

        #: start times for data sets
        self.start_list = unique(
            map(int, (gps for gpsl in args.start for gps in gpsl)))

        #: duration of each time segment
        self.duration = args.duration

        #: channels to load
        self.chan_list = unique(c for clist in args.chan for c in clist)

        # total number of datasets that _should_ be acquired
        self.n_datasets = len(self.chan_list) * len(self.start_list)

        #: list of input data series (populated by get_data())
        self.timeseries = []

        #: dots-per-inch for figure
        self.dpi = args.dpi
        #: width and height in pixels
        self.width, self.height = map(float, self.args.geometry.split('x', 1))
        #: figure size in inches
        self.figsize = (self.width / self.dpi, self.height / self.dpi)
        #: Flag for data validation (like all zeroes)
        self.got_error = False

        # please leave this last
        self._validate_arguments()

    # -- abstract methods ------------------------

    @abc.abstractmethod
    def make_plot(self):
        """Generate the plot from time series and arguments
        """
        return

    # -- properties -----------------------------

    @property
    def ax(self):  # pylint: disable=invalid-name
        """The current `~matplotlib.axes.Axes` of this product's plot
        """
        return self.plot.gca()

    @property
    def units(self):
        """The (unique) list of data units for this product
        """
        return unique(ts.unit for ts in self.timeseries)

    @property
    def usetex(self):
        """Switch denoting whether LaTeX will be used or not
        """
        return rcParams['text.usetex']

    # -- utilities ------------------------------

    def log(self, level, msg):
        """print log message if verbosity is set high enough
        :rtype: object
        """
        if self.verbose >= level:
            if level == 0:
                # level zero is important if not fatal error
                print(msg, file=sys.stderr)
            else:
                print(msg)
        return

    # -- argument parsing -----------------------

    # each method below is a classmethod so that the command-line
    # for a product can be set up without having to create an instance
    # of the class

    @classmethod
    def init_cli(cls, parser):
        """Set up the argument list for this product
        """
        cls.init_data_options(parser)
        cls.init_plot_options(parser)

    @classmethod
    def init_data_options(cls, parser):
        """Set up data input and signal processing options
        """
        cls.arg_channels(parser)
        cls.arg_data(parser)
        cls.arg_signal(parser)

    @classmethod
    def init_plot_options(cls, parser):
        """Set up plotting options
        """
        cls.arg_plot(parser)
        cls.arg_xaxis(parser)
        cls.arg_yaxis(parser)

    # -- data options

    @classmethod
    def arg_channels(cls, parser):
        """Add an `~argparse.ArgumentGroup` for channel options
        """
        group = parser.add_argument_group(
            'Data options', 'What data to load')
        group.add_argument('--chan', type=str, nargs='+', action='append',
                           required=True, help='channels to load')
        group.add_argument('--start', type=to_gps, nargs='+', action='append',
                           help='Starting GPS times (required)')
        group.add_argument('--duration', type=to_s, default=10,
                           help='Duration (seconds) [10]')
        return group

    @classmethod
    def arg_data(cls, parser):
        """Add an `~argparse.ArgumentGroup` for data options
        """
        group = parser.add_argument_group(
            'Data source options', 'Where to get the data')
        meg = group.add_mutually_exclusive_group()
        meg.add_argument('-c', '--framecache', type=os.path.abspath,
                         help='read data from cache')
        meg.add_argument('-n', '--nds2-server', metavar='HOSTNAME',
                         help='name of nds2 server to use, default is to '
                         'try all of them')
        meg.add_argument('--frametype', help='GWF frametype to read from')
        return group

    @classmethod
    def arg_signal(cls, parser):
        """Add an `~argparse.ArgumentGroup` for signal-processing options
        """
        group = parser.add_argument_group(
            'Signal processing options',
            'What to do with the data before plotting'
        )
        group.add_argument('--highpass', type=to_hz,
                           help='Frequency for highpass filter')
        group.add_argument('--lowpass', type=to_hz,
                           help='Frequency for lowpass filter')
        group.add_argument('--notch', type=to_hz, nargs='*',
                           help='Frequency for notch (can give multiple)')
        return group

    # -- plot options

    @classmethod
    def arg_plot(cls, parser):
        """Add an `~argparse.ArgumentGroup` for basic plot options
        """
        group = parser.add_argument_group('Plot options')
        group.add_argument('-g', '--geometry', default='1200x600',
                           metavar='WxH', help='size of resulting image')
        group.add_argument('--dpi', type=int, default=rcParams['figure.dpi'],
                           help='dots-per-inch for figure')
        group.add_argument('--interactive', action='store_true',
                           help='when running from ipython '
                                'allows experimentation')
        group.add_argument('--title', action='store',
<<<<<<< HEAD
                           help='Set title (below suptitle, defaults to '
=======
                           help='Set title (below suptitle, defaults to'
>>>>>>> e544c208
                                'parameter summary')
        group.add_argument('--suptitle',
                           help='1st title line (larger than the others)')
        group.add_argument('--out', default='gwpy.png',
                           help='output filename')

        # legends match input files in position are displayed if specified.
        group.add_argument('--legend', nargs='*', action='append',
                           help='strings to match data files')
        group.add_argument('--nolegend', action='store_true',
                           help='do not display legend')
        group.add_argument('--nogrid', action='store_true',
                           help='do not display grid lines')

        # allow custom styling with a style file
        group.add_argument(
            '--style', metavar='FILE',
            help='path to custom matplotlib style sheet, see '
                 'http://matplotlib.org/users/style_sheets.html#style-sheets '
                 'for details of how to write one')
        return group

    @classmethod
    def arg_xaxis(cls, parser):
        """Add an `~argparse.ArgumentGroup` for X-axis options.
        """
        return cls._arg_axis('x', parser)

    @classmethod
    def arg_yaxis(cls, parser):
        """Add an `~argparse.ArgumentGroup` for Y-axis options.
        """
        return cls._arg_axis('y', parser)

    @classmethod
    def _arg_axis(cls, axis, parser, **defaults):
        name = '{} axis'.format(axis.title())
        group = parser.add_argument_group('{0} options'.format(name))

        # label
        group.add_argument('--{0}label'.format(axis),
                           default=defaults.get('label'),
                           dest='{0}label'.format(axis),
                           help='{0} label'.format(name))

        # min and max
        for extrema in ('min', 'max'):
            opt = axis + extrema
            group.add_argument('--{0}'.format(opt), type=float,
                               default=defaults.get(extrema), dest=opt,
                               help='{0} value for {1}'.format(extrema, name))

        # scale
        scaleg = group.add_mutually_exclusive_group()
        scaleg.add_argument('--{0}scale'.format(axis), type=str,
                            default=defaults.get('scale'),
                            dest='{0}scale'.format(axis),
                            help='scale for {0}'.format(name))
        if defaults.get('scale') == 'log':
            scaleg.add_argument('--nolog{0}'.format(axis),
                                action='store_const',
                                dest='{0}scale'.format(axis),
                                const=None, default='log',
                                help='use logarithmic {0}'.format(name))
        else:
            scaleg.add_argument('--log{0}'.format(axis), action='store_const',
                                dest='{0}scale'.format(axis),
                                const='log', default=None,
                                help='use logarithmic {0}'.format(name))
        return group

    def _finalize_arguments(self, args):
        # pylint: disable=no-self-use
        """Sanity-check and set defaults for arguments
        """
        # this method is called by __init__ (after command-line arguments
        # have been parsed)

        if args.out is None:
            args.out = "gwpy.png"

    def _validate_arguments(self):
        """Sanity check arguments and raise errors if required
        """
        # validate number of data sets requested
        if len(self.chan_list) < self.MIN_CHANNELS:
            raise ValueError('this product requires at least {0} '
                             'channels'.format(self.MIN_CHANNELS))
        if self.n_datasets < self.MIN_DATASETS:
            raise ValueError(
                '%d datasets are required for this plot but only %d are '
                'supplied' % (self.MIN_DATASETS, self.n_datasets)
            )
        if self.n_datasets > self.MAX_DATASETS:
            raise ValueError(
                'A maximum of %d datasets allowed for this plot but %d '
                'specified' % (self.MAX_DATASETS, self.n_datasets)
            )

    # -- data transfer --------------------------

    @timer
    def get_data(self):
        """Get all the data

        This method populates the `timeseries` list attribute
        """
        self.log(2, '---- Loading data -----')

        verb = self.verbose > 1
        args = self.args

        # determine how we're supposed get our data
        source = 'cache' if args.framecache is not None else 'nds2'

        # Get the data from NDS or Frames
        for start in self.start_list:
            end = start + self.duration
            if source == 'nds2':
                tsd = TimeSeriesDict.get(self.chan_list, start, end,
                                         verbose=verb, host=args.nds2_server,
                                         frametype=args.frametype)
            else:
                tsd = TimeSeriesDict.read(args.framecache, self.chan_list,
                                          start=start, end=end)

            for data in tsd.values():
                if str(data.unit) in BAD_UNITS:
                    data.override_unit('undef')

                data = self._filter_timeseries(
                    data, highpass=args.highpass, lowpass=args.lowpass,
                    notch=args.notch)

                if data.dtype.kind == 'f':  # cast single to double
                    data = data.astype('float64', order='A', copy=False)

                self.timeseries.append(data)

        # report what we have if they asked for it
        self.log(3, ('Channels: %s' % self.chan_list))
        self.log(3, ('Start times: %s, duration %s' % (
            self.start_list, self.duration)))
        self.log(3, ('Number of time series: %d' % len(self.timeseries)))

    @staticmethod
    def _filter_timeseries(data, highpass=None, lowpass=None, notch=None):
        """Apply highpass, lowpass, and notch filters to some data
        """
        # catch nothing to do
        if all(x is None for x in (highpass, lowpass, notch)):
            return data

        # build ZPK
        zpks = []
        if highpass is not None and lowpass is not None:
            zpks.append(filter_design.bandpass(highpass, lowpass,
                                               data.sample_rate))
        elif highpass is not None:
            zpks.append(filter_design.highpass(highpass, data.sample_rate))
        elif lowpass is not None:
            zpks.append(filter_design.lowpass(lowpass, data.sample_rate))
        for freq in notch or []:
            zpks.append(filter_design.notch(freq, data.sample_rate))
        zpk = filter_design.concatenate_zpks(*zpks)

        # apply forward-backward (zero-phase) filter
        return data.filter(*zpk, filtfilt=True)

    # -- plotting -------------------------------

    @staticmethod
    def get_xlabel():
        """Default X-axis label for plot
        """
        return

    @staticmethod
    def get_ylabel():
        """Default Y-axis label for plot
        """
        return

    def get_title(self):
        """Default title for plot
        """
        highpass = self.args.highpass
        lowpass = self.args.lowpass
        notch = self.args.notch
        filt = ''
        if highpass and lowpass:
            filt += "band pass (%.1f-%.1f)" % (highpass, lowpass)
        elif highpass:
            filt += "high pass (%.1f) " % highpass
        elif lowpass:
            filt += "low pass (%.1f) " % lowpass
        if notch:
            filt += ', notch ({0})'.format(', '.join(map(str, notch)))
        return filt

    def get_suptitle(self):
        """Default super-title for plot
        """
        return self.timeseries[0].channel.name

    def set_plot_properties(self):
        """Finalize figure object and show() or save()
        """
        self.set_axes_properties()
        self.set_legend()
        self.set_title(self.args.title)
        self.set_suptitle(self.args.suptitle)
        self.set_grid(self.args.nogrid)

    def set_axes_properties(self):
        """Set properties for each axis (scale, limits, label)
        """
        self.scale_axes_from_data()
        self.set_xaxis_properties()
        self.set_yaxis_properties()

    def scale_axes_from_data(self):
        """Auto-scale the view based on visible data
        """
        pass

    def _set_axis_properties(self, axis):
        """Generic method to set properties for X/Y axis
        """
        def _get(param):
            return getattr(self.ax, 'get_{0}{1}'.format(axis, param))()

        def _set(param, *args, **kwargs):
            return getattr(self.ax, 'set_{0}{1}'.format(axis, param))(
                *args, **kwargs)

        scale = getattr(self.args, '{}scale'.format(axis))
        label = getattr(self.args, '{}label'.format(axis))
        min_ = getattr(self.args, '{}min'.format(axis))
        max_ = getattr(self.args, '{}max'.format(axis))

        # parse limits
        if scale == 'auto-gps' and (
                min_ is not None and
                max_ is not None and
                max_ < 1e8):
            limits = (min_, min_ + max_)
        else:
            limits = (min_, max_)

        # set limits
        if limits[0] is not None or limits[1] is not None:
            _set('lim', *limits)

        # set scale
        if scale:
            _set('scale', scale)

        # reset scale with epoch if using GPS scale
        if _get('scale') in GPS_SCALES:
            _set('scale', scale, epoch=self.args.epoch)

        # set label
        if label is None:
            label = getattr(self, 'get_{}label'.format(axis))()
        if label:
            if self.usetex:
                label = label_to_latex(label)
            _set('label', label)

        # log
        limits = _get('lim')
        scale = _get('scale')
        label = _get('label')
        self.log(2, '{0}-axis parameters | scale: {1} | '
                    'limits: {2[0]!s} - {2[1]!s}'.format(
                        axis.upper(), scale, limits))
        self.log(3, ('{0}-axis label: {1}'.format(axis.upper(), label)))

    def set_xaxis_properties(self):
        """Set properties for X-axis
        """
        self._set_axis_properties('x')

    def set_yaxis_properties(self):
        """Set properties for X-axis
        """
        self._set_axis_properties('y')

    def set_legend(self):
        """Create a legend for this product (if applicable)
        """
        leg = self.ax.legend(prop={'size': 10})
        if self.n_datasets == 1 and leg:
            try:
                leg.remove()
            except NotImplementedError:
                leg.set_visible(False)
        return leg

    def set_title(self, title):
        """Set the title(s) for this plot.

        The `Axes.title` actually serves at the sub-title for the plot,
        typically giving processing parameters and information.
        """

        if title is None:
            title = [self.get_title().rstrip(', ')]
        if self.usetex:
            title = label_to_latex(title)
        if title:
            self.ax.set_title(title, fontsize=12)
            self.log(3, ('Title is: %s' % title))

    def set_suptitle(self, suptitle):
        """Set the super title for this plot.
        """
        if not suptitle:
            suptitle = self.get_suptitle()
        if self.usetex:
            suptitle = label_to_latex(suptitle)
        self.plot.suptitle(suptitle, fontsize=18)
        self.log(3, ('Super title is: %s' % suptitle))

    def set_grid(self, enable):
        """Set the grid parameters for this plot.
        """
        self.ax.grid(b=enable, which='major', color='k', linestyle='solid')
        self.ax.grid(b=enable, which='minor', color='0.06', linestyle='dotted')

    def save(self, outfile):
        """Save this product to the target `outfile`.
        """
        self.plot.savefig(outfile, edgecolor='white', bbox_inches='tight')
        self.log(3, ('wrote %s' % outfile))

    def has_more_plots(self):
        """Determine whether this product has more plots to be created.
        """
        if self.plot_num == 0:
            return True
        return False

    @timer
    def _make_plot(self):
        """Override when product needs multiple saves
        """
        self.plot = self.make_plot()

    # -- the one that does all the work ---------

    def run(self):
        """Make the plot.
        """
        self.log(3, ('Verbosity level: %d' % self.verbose))

        self.log(3, 'Arguments:')
        argsd = vars(self.args)
        for key in sorted(argsd):
            self.log(3, '{0:>15s} = {1}'.format(key, argsd[key]))

        # grab the data
        self.get_data()

        # for each plot
        show_error = True       # control ours separate from product's
        while self.has_more_plots():
            self._make_plot()
            if self.plot:
                self.set_plot_properties()
                if self.args.interactive:
                    self.log(3, 'Interactive manipulation of '
                                'image should be available.')
                    self.plot.show()
                else:
                    self.save(self.args.out)
            elif show_error:
                # Some plots reject inpput data for reasons like all zeroes
                self.log(0, 'No plot produced because of data '
                            'validation error.')
                self.got_error = True
                show_error = False
            self.plot_num += 1


# -- extensions ---------------------------------------------------------------

@add_metaclass(abc.ABCMeta)
class ImageProduct(CliProduct):
    """Base class for all x/y/color plots
    """
    MAX_DATASETS = 1

    @classmethod
    def init_plot_options(cls, parser):
        super(ImageProduct, cls).init_plot_options(parser)
        cls.arg_color_axis(parser)

    @classmethod
    def arg_color_axis(cls, parser):
        """Add an `~argparse.ArgumentGroup` for colour-axis options.
        """
        group = parser.add_argument_group('Colour axis options')
        group.add_argument('--imin', type=float,
                           help='minimum value for colorbar')
        group.add_argument('--imax', type=float,
                           help='maximum value for colorbar')
        group.add_argument('--cmap',
                           help='Colormap. See '
                                'https://matplotlib.org/examples/color/'
                                'colormaps_reference.html for options')
        group.add_argument('--color-scale', choices=('log', 'linear'),
                           help='scale for colorbar')
        group.add_argument('--norm', nargs='?', const='median',
                           choices=('median', 'mean'), metavar='NORM',
                           help='normalise each pixel against average in '
                                'that frequency bin')
        group.add_argument('--nocolorbar', action='store_true',
                           help='hide the colour bar')

    def _finalize_arguments(self, args):
        if args.cmap is None:
            args.cmap = DEFAULT_CMAP.name
        return super(ImageProduct, self)._finalize_arguments(args)

    @staticmethod
    def get_color_label():
        """Returns the default colorbar label
        """
        return None

    def set_axes_properties(self):
        """Set properties for each axis (scale, limits, label) and create
        a colorbar.
        """
        super(ImageProduct, self).set_axes_properties()
        if not self.args.nocolorbar:
            self.set_colorbar()

    def set_colorbar(self):
        """Create a colorbar for this product
        """
        self.ax.colorbar(label=self.get_color_label())

    def set_legend(self):
        """This method does nothing, since image plots don't have legends
        """
        return  # image plots don't have legends


@add_metaclass(abc.ABCMeta)
class FFTMixin(object):
    """Mixin for `CliProduct` class that will perform FFTs

    This just adds FFT-based command line options
    """
    @classmethod
    def init_data_options(cls, parser):
        """Set up data input and signal processing options including FFTs
        """
        super(FFTMixin, cls).init_data_options(parser)
        cls.arg_fft(parser)

    @classmethod
    def arg_fft(cls, parser):
        """Add an `~argparse.ArgumentGroup` for FFT options
        """
        group = parser.add_argument_group('Fourier transform options')
        group.add_argument('--secpfft', type=float, default=1.,
                           help='length of FFT in seconds')
        group.add_argument('--overlap', type=float,
                           help='overlap as fraction of FFT length [0-1)')
        group.add_argument('--window', type=str, default='hann',
                           help='window function to use when overlapping FFTs')
        return group

    @classmethod
    def _arg_faxis(cls, axis, parser, **defaults):
        defaults.setdefault('scale', 'log')
        axis = axis.lower()
        name = '{0} axis'.format(axis.title())
        group = parser.add_argument_group('{0} options'.format(name))

        # label
        group.add_argument('--{0}label'.format(axis),
                           default=defaults.get('label'),
                           dest='{0}label'.format(axis),
                           help='{0} label'.format(name))

        # min and max
        for extrema in ('min', 'max'):
            meg = group.add_mutually_exclusive_group()
            for ax_ in (axis, 'f'):
                meg.add_argument(
                    '--{0}{1}'.format(ax_, extrema), type=float,
                    default=defaults.get(extrema),
                    dest='{0}{1}'.format(axis, extrema),
                    help='{0} value for {1}'.format(extrema, name))

        # scale
        scaleg = group.add_mutually_exclusive_group()
        scaleg.add_argument('--{0}scale'.format(axis), type=str,
                            default=defaults.get('scale'),
                            dest='{0}scale'.format(axis),
                            help='scale for {0}'.format(name))
        for ax_ in (axis, 'f'):
            if defaults.get('scale') == 'log':
                scaleg.add_argument(
                    '--nolog{0}'.format(ax_), action='store_const',
                    dest='{0}scale'.format(axis), const=None, default='log',
                    help='use linear {0}'.format(name))
            else:
                scaleg.add_argument(
                    '--log{0}'.format(ax_), action='store_const',
                    dest='{0}scale'.format(axis), const='log', default=None,
                    help='use logarithmic {0}'.format(name))

        return group

    def _finalize_arguments(self, args):
        if args.overlap is None:
            try:
                args.overlap = recommended_overlap(args.window)
            except ValueError:
                args.overlap = .5
        return super(FFTMixin, self)._finalize_arguments(args)


@add_metaclass(abc.ABCMeta)
class TimeDomainProduct(CliProduct):
    """`CliProduct` with time on the X-axis
    """
    @classmethod
    def arg_xaxis(cls, parser):
        """Add an `~argparse.ArgumentGroup` for X-axis options.

        This method includes the standard X-axis options, as well as a new
        ``--epoch`` option for the time axis.
        """
        group = super(TimeDomainProduct, cls).arg_xaxis(parser)
        group.add_argument('--epoch', type=to_gps,
                           help='center X axis on this GPS time, may be'
                                'absolute date/time or delta')
        return group

    def _finalize_arguments(self, args):
        starts = [float(gps) for gpsl in args.start for gps in gpsl]
        if args.xscale is None:  # set default x-axis scale
            args.xscale = 'auto-gps'
        if args.xmin is None:
            args.xmin = min(starts)
        if args.epoch is None:
            args.epoch = args.xmin
        elif (args.epoch < 1e8):
                args.epoch += min(starts)

        if args.xmax is None:
            args.xmax = max(starts) + args.duration
        return super(TimeDomainProduct, self)._finalize_arguments(args)

    def get_xlabel(self):
        """Default X-axis label for plot
        """
        trans = self.ax.xaxis.get_transform()
        if isinstance(trans, GPSTransform):
            epoch = trans.get_epoch()
            unit = trans.get_unit_name()
            utc = re.sub(r'\.0+', '',
                         Time(epoch, format='gps', scale='utc').iso)
            return 'Time ({unit}) from {utc} ({gps})'.format(
                unit=unit, gps=epoch, utc=utc)
        return ''


@add_metaclass(abc.ABCMeta)
class FrequencyDomainProduct(CliProduct):
    """`CliProduct` with frequency on the X-axis
    """
    def get_xlabel(self):
        """Default X-axis label for plot
        """
        return 'Frequency (Hz)'<|MERGE_RESOLUTION|>--- conflicted
+++ resolved
@@ -338,11 +338,7 @@
                            help='when running from ipython '
                                 'allows experimentation')
         group.add_argument('--title', action='store',
-<<<<<<< HEAD
                            help='Set title (below suptitle, defaults to '
-=======
-                           help='Set title (below suptitle, defaults to'
->>>>>>> e544c208
                                 'parameter summary')
         group.add_argument('--suptitle',
                            help='1st title line (larger than the others)')
